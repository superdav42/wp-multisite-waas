<?php
/**
 * Creates a cart with the parameters of the purchase being placed.
 *
 * @package WP_Ultimo
 * @subpackage Order
 * @since 2.0.0
 */

namespace WP_Ultimo\Checkout\Signup_Fields;

use WP_Ultimo\Checkout\Signup_Fields\Base_Signup_Field;

// Exit if accessed directly
defined('ABSPATH') || exit;

/**
 * Creates an cart with the parameters of the purchase being placed.
 *
 * @package WP_Ultimo
 * @subpackage Checkout
 * @since 2.0.0
 */
class Signup_Field_Email extends Base_Signup_Field {

	/**
	 * Returns the type of the field.
	 *
	 * @since 2.0.0
	 */
	public function get_type(): string {

		return 'email';
	}
	/**
	 * Returns if this field should be present on the checkout flow or not.
	 *
	 * @since 2.0.0
	 */
	public function is_required(): bool {

		return true;
	}
	/**
	 * Is this a user-related field?
	 *
	 * If this is set to true, this field will be hidden
	 * when the user is already logged in.
	 *
	 * @since 2.0.0
	 */
	public function is_user_field(): bool {

		return false;
	}

	/**
	 * Requires the title of the field/element type.
	 *
	 * This is used on the Field/Element selection screen.
	 *
	 * @since 2.0.0
	 * @return string
	 */
	public function get_title() {

		return __('Email', 'multisite-ultimate');
	}

	/**
	 * Returns the description of the field/element.
	 *
	 * This is used as the title attribute of the selector.
	 *
	 * @since 2.0.0
	 * @return string
	 */
	public function get_description() {

		return __('Adds a email address field. This email address will be used to create the WordPress user.', 'multisite-ultimate');
	}

	/**
	 * Returns the tooltip of the field/element.
	 *
	 * This is used as the tooltip attribute of the selector.
	 *
	 * @since 2.0.0
	 * @return string
	 */
	public function get_tooltip() {

		return __('Adds a email address field. This email address will be used to create the WordPress user.', 'multisite-ultimate');
	}
	/**
	 * Returns the icon to be used on the selector.
	 *
	 * Can be either a dashicon class or a wu-dashicon class.
	 *
	 * @since 2.0.0
	 */
	public function get_icon(): string {

		return 'dashicons-wu-at-sign';
	}

	/**
	 * Returns the default values for the field-elements.
	 *
	 * This is passed through a wp_parse_args before we send the values
	 * to the method that returns the actual fields for the checkout form.
	 *
	 * @since 2.0.0
	 * @return array
	 */
	public function defaults() {

		return [
			'display_notices' => true,
		];
	}

	/**
	 * List of keys of the default fields we want to display on the builder.
	 *
	 * @since 2.0.0
	 * @return array
	 */
	public function default_fields() {

		return [
			'name',
			'placeholder',
			'tooltip',
		];
	}

	/**
	 * If you want to force a particular attribute to a value, declare it here.
	 *
	 * @since 2.0.0
	 * @return array
	 */
	public function force_attributes() {

		return [
			'id'       => 'email_address',
			'required' => true,
		];
	}

	/**
	 * Returns the list of additional fields specific to this type.
	 *
	 * @since 2.0.0
	 * @return array
	 */
	public function get_fields() {

		return [
			'display_notices' => [
				'type'      => 'toggle',
				'title'     => __('Display Notices', 'multisite-ultimate'),
				'desc'      => __('When the customer is already logged in, a box with the customer\'s username and a link to logout is displayed instead of the email field. Disable this option if you do not want that box to show up.', 'multisite-ultimate'),
				'tooltip'   => '',
				'value'     => 1,
				'html_attr' => [
					'v-model' => 'display_notices',
				],
			],
		];
	}

	/**
	 * Returns the field/element actual field array to be used on the checkout form.
	 *
	 * @since 2.0.0
	 *
	 * @param array $attributes Attributes saved on the editor form.
	 * @return array An array of fields, not the field itself.
	 */
	public function to_fields_array($attributes) {

		$checkout_fields = [];

		if (is_user_logged_in()) {
			if ($attributes['display_notices']) {
				$checkout_fields['login_note'] = [
					'type'              => 'note',
					'title'             => __('Not you?', 'multisite-ultimate'),
					'desc'              => [$this, 'render_not_you_customer_message'],
					'wrapper_classes'   => wu_get_isset($attributes, 'wrapper_element_classes', ''),
					'wrapper_html_attr' => [
						'style' => $this->calculate_style_attr(),
					],
				];
			}
		} else {
			if ($attributes['display_notices']) {
				$checkout_fields['login_note'] = [
					'type'              => 'note',
					'title'             => __('Existing customer?', 'multisite-ultimate'),
					'desc'              => [$this, 'render_existing_customer_message'],
					'wrapper_classes'   => wu_get_isset($attributes, 'wrapper_element_classes', ''),
					'wrapper_html_attr' => [
						'style' => $this->calculate_style_attr(),
					],
				];
			}

			$checkout_fields['email_address'] = [
				'type'              => 'text',
				'id'                => 'email_address',
				'name'              => $attributes['name'],
				'placeholder'       => $attributes['placeholder'],
				'tooltip'           => $attributes['tooltip'],
				'value'             => $this->get_value(),
				'required'          => true,
				'wrapper_classes'   => wu_get_isset($attributes, 'wrapper_element_classes', ''),
				'classes'           => wu_get_isset($attributes, 'element_classes', ''),
				'wrapper_html_attr' => [
					'style' => $this->calculate_style_attr(),
				],
			];
		}

		return $checkout_fields;
	}

	/**
	 * Renders the login message for users that are not logged in.
	 *
	 * @since 2.0.0
	 * @return string
	 */
	public function render_existing_customer_message() {

		$login_url = wp_login_url(add_query_arg('logged', '1'));

		ob_start(); ?>

		<div class="wu-p-4 wu-bg-yellow-200">

			<?php
			// translators: %s is the login URL.
<<<<<<< HEAD
			printf(__('<a href="%s">Log in</a> to renew or change an existing membership.', 'multisite-ultimate'), $login_url);
=======
			printf(wp_kses_post(__('<a href="%s">Log in</a> to renew or change an existing membership.', 'multisite-ultimate')), esc_attr($login_url));
>>>>>>> 5a043095

			?>

		</div>

		<?php
		return ob_get_clean();
	}

	/**
	 * Renders the login message for users that are not logged in.
	 *
	 * @since 2.0.0
	 * @return string
	 */
	public function render_not_you_customer_message() {

		$login_url = wp_login_url(add_query_arg('logged', '1'), true);

		ob_start();

		?>

		<p class="wu-p-4 wu-bg-yellow-200">
		<?php

		// translators: 1$s is the display name of the user currently logged in.
		printf(wp_kses_post(__('Not %1$s? <a href="%2$s">Log in</a> using your account.', 'multisite-ultimate')), esc_html(wp_get_current_user()->display_name), esc_attr($login_url));

		?>
		</p>

		<?php

		return ob_get_clean();
	}
}<|MERGE_RESOLUTION|>--- conflicted
+++ resolved
@@ -243,11 +243,7 @@
 
 			<?php
 			// translators: %s is the login URL.
-<<<<<<< HEAD
-			printf(__('<a href="%s">Log in</a> to renew or change an existing membership.', 'multisite-ultimate'), $login_url);
-=======
 			printf(wp_kses_post(__('<a href="%s">Log in</a> to renew or change an existing membership.', 'multisite-ultimate')), esc_attr($login_url));
->>>>>>> 5a043095
 
 			?>
 
