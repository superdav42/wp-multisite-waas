--- conflicted
+++ resolved
@@ -228,22 +228,6 @@
 	}
 
 	/**
-<<<<<<< HEAD
-	 * Setup the plugin text domain to be used in translations.
-	 *
-	 * @since 0.0.1
-	 * @return void
-	 */
-	public function setup_textdomain(): void {
-		/*
-		 * Loads the translation files.
-		 */
-		load_plugin_textdomain('multisite-ultimate', false, dirname((string) WP_ULTIMO_PLUGIN_BASENAME) . '/lang');
-	}
-
-	/**
-=======
->>>>>>> 5a043095
 	 * Loads the table objects for our custom tables.
 	 *
 	 * @since 2.0.0
