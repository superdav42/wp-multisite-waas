--- conflicted
+++ resolved
@@ -257,11 +257,7 @@
 		$fields['label_remember'] = [
 			'type'     => 'text',
 			'title'    => __('Remember Me Label', 'multisite-ultimate'),
-<<<<<<< HEAD
-			'value'    => __('Remember Me'),
-=======
 			'value'    => __('Remember Me', 'multisite-ultimate'),
->>>>>>> 5a043095
 			'desc'     => '',
 			'tooltip'  => '',
 			'required' => [
@@ -370,11 +366,7 @@
 			'label_password'         => __('Password'), // phpcs:ignore WordPress.WP.I18n.MissingArgDomain
 			'placeholder_password'   => '',
 
-<<<<<<< HEAD
-			'label_remember'         => __('Remember Me'),
-=======
 			'label_remember'         => __('Remember Me'),  // phpcs:ignore WordPress.WP.I18n.MissingArgDomain
->>>>>>> 5a043095
 			'desc_remember'          => __('Keep me logged in for two weeks.', 'multisite-ultimate'),
 
 			'label_log_in'           => __('Log In'), // phpcs:ignore WordPress.WP.I18n.MissingArgDomain
