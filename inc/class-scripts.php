<?php
/**
 * Multisite Ultimate helper class to handle global registering of scripts and styles.
 *
 * @package WP_Ultimo
 * @subpackage Scripts
 * @since 2.0.0
 */

namespace WP_Ultimo;

// Exit if accessed directly
defined('ABSPATH') || exit;

/**
 * Multisite Ultimate helper class to handle global registering of scripts and styles.
 *
 * @since 2.0.0
 */
class Scripts {

	use \WP_Ultimo\Traits\Singleton;

	/**
	 * Runs when the instantiation first occurs.
	 *
	 * @since 2.0.0
	 * @return void
	 */
	public function init(): void {

		add_action('init', [$this, 'register_default_scripts']);

		add_action('init', [$this, 'register_default_styles']);

		add_action('admin_init', [$this, 'enqueue_default_admin_styles']);

		add_action('admin_init', [$this, 'enqueue_default_admin_scripts']);

		add_action('wp_ajax_wu_toggle_container', [$this, 'update_use_container']);

		add_filter('admin_body_class', [$this, 'add_body_class_container_boxed']);
	}

	/**
	 * Wrapper for the register scripts function.
	 *
	 * @since 2.0.0
	 *
	 * @param string     $handle The script handle. Used to enqueue the script.
	 * @param string     $src URL to the file.
	 * @param array      $deps List of dependency scripts.
	 * @param array|bool $args     {
	 *     Optional. An array of additional script loading strategies. Default empty array.
	 *     Otherwise, it may be a boolean in which case it determines whether the script is printed in the footer. Default false.
	 *
	 *     @type string    $strategy     Optional. If provided, may be either 'defer' or 'async'.
	 *     @type bool      $in_footer    Optional. Whether to print the script in the footer. Default 'false'.
	 * }
	 * @return void
	 */
	public function register_script($handle, $src, $deps = [], $args = [
		'in_footer' => true,
	]): void {

		wp_register_script($handle, $src, $deps, \WP_Ultimo::VERSION, $args);
<<<<<<< HEAD
=======
	}

	/**
	 * Wrapper for the register scripts module function.
	 *
	 * @since 2.4.1
	 *
	 * @param string $id The script handle. Used to enqueue the script.
	 * @param string $src URL to the file.
	 * @param array  $deps List of dependency scripts.
	 * @return void
	 */
	public function register_script_module($id, $src, $deps = []): void {
		// This method was added in WP 6.5. We're only using modules as a progressive enhancement so we don't need to add a workaround.
		if (function_exists('wp_register_script_module')) {
			wp_register_script_module($id, $src, $deps, \WP_Ultimo::VERSION);
		}
>>>>>>> 5a043095
	}

	/**
	 * Wrapper for the register styles function.
	 *
	 * @since 2.0.0
	 *
	 * @param string $handle The script handle. Used to enqueue the script.
	 * @param string $src URL to the file.
	 * @param array  $deps List of dependency scripts.
	 * @return void
	 */
	public function register_style($handle, $src, $deps = []): void {

		wp_register_style($handle, $src, $deps, \WP_Ultimo::VERSION);
	}

	/**
	 * Registers the default Multisite Ultimate scripts.
	 *
	 * @since 2.0.0
	 * @return void
	 */
	public function register_default_scripts(): void {
		/*
		 * Adds Vue JS
		 */
		$this->register_script('wu-vue', wu_get_asset('lib/vue.js', 'js'));

		/*
		 * Adds Sweet Alert
		 */
		$this->register_script('wu-sweet-alert', wu_get_asset('lib/sweetalert2.all.js', 'js'));

		/*
		 * Adds Flat Picker
		 */
		$this->register_script('wu-flatpicker', wu_get_asset('lib/flatpicker.js', 'js'));

		/*
		 * Adds tipTip
		 */
		$this->register_script('wu-tiptip', wu_get_asset('lib/tiptip.js', 'js'), ['jquery-core']);

		/*
		 * Ajax list Table pagination
		 */
		$this->register_script('wu-ajax-list-table', wu_get_asset('list-tables.js', 'js'), ['jquery', 'wu-vue', 'underscore', 'wu-flatpicker']);

		/*
		 * Adds jQueryBlockUI
		 */
		$this->register_script('wu-block-ui', wu_get_asset('lib/jquery.blockUI.js', 'js'), ['jquery-core']);

		/*
		 * Adds FontIconPicker
		 */
		$this->register_script('wu-fonticonpicker', wu_get_asset('lib/jquery.fonticonpicker.js', 'js'), ['jquery']);

		/*
		 * Adds Accounting.js
		 */
		$this->register_script('wu-accounting', wu_get_asset('lib/accounting.js', 'js'), ['jquery-core']);

		/*
		 * Adds Cookie Helpers
		 */
		$this->register_script('wu-cookie-helpers', wu_get_asset('cookie-helpers.js', 'js'), ['jquery-core']);

		/*
		 * Adds Input Masking
		 */
		$this->register_script('wu-money-mask', wu_get_asset('lib/v-money.js', 'js'), ['wu-vue']);
		$this->register_script('wu-input-mask', wu_get_asset('lib/vue-the-mask.js', 'js'), ['wu-vue']);

		/*
		 * Adds General Functions
		 */
		$this->register_script('wu-functions', wu_get_asset('functions.js', 'js'), ['jquery-core', 'wu-tiptip', 'wu-flatpicker', 'wu-block-ui', 'wu-accounting', 'clipboard', 'wp-hooks']);

		wp_localize_script(
			'wu-functions',
			'wu_settings',
			[
				'currency'           => wu_get_setting('currency_symbol', 'USD'),
				'currency_symbol'    => wu_get_currency_symbol(),
				'currency_position'  => wu_get_setting('currency_position', '%s %v'),
				'decimal_separator'  => wu_get_setting('decimal_separator', '.'),
				'thousand_separator' => wu_get_setting('thousand_separator', ','),
				'precision'          => wu_get_setting('precision', 2),
				'use_container'      => get_user_setting('wu_use_container', false),
				'disable_image_zoom' => wu_get_setting('disable_image_zoom', false),
			]
		);

		/*
		 * Adds Fields & Components
		 */
		$this->register_script(
			'wu-fields',
			wu_get_asset('fields.js', 'js'),
			['jquery', 'wu-vue', 'wu-selectizer', 'wp-color-picker']
		);

		/*
		 * Localize components
		 */
		wp_localize_script(
			'wu-fields',
			'wu_fields',
			[
				'l10n' => [
					'image_picker_title'       => __('Select an Image.', 'multisite-ultimate'),
					'image_picker_button_text' => __('Use this image', 'multisite-ultimate'),
				],
			]
		);

		/*
		 * Adds Admin Script
		 */
		$this->register_script('wu-admin', wu_get_asset('admin.js', 'js'), ['jquery', 'wu-functions']);

		/*
		 * Adds Vue Apps
		 */
		$this->register_script('wu-vue-apps', wu_get_asset('vue-apps.js', 'js'), ['wu-functions', 'wu-vue', 'wu-money-mask', 'wu-input-mask', 'wp-hooks']);
		$this->register_script('wu-vue-sortable', wu_get_asset('lib/sortablejs.js', 'js'), []);
		$this->register_script('wu-vue-draggable', wu_get_asset('lib/vue-draggable.js', 'js'), ['wu-vue-sortable']);

		/*
		 * Adds Selectizer
		 */
		$this->register_script('wu-selectize', wu_get_asset('lib/selectize.js', 'js'), ['jquery']);
		$this->register_script('wu-selectizer', wu_get_asset('selectizer.js', 'js'), ['wu-selectize', 'underscore', 'wu-vue-apps']);

		/*
		 * Localize selectizer
		 */
		wp_localize_script(
			'wu-functions',
			'wu_selectizer',
			[
				'ajaxurl' => wu_ajax_url(),
			]
		);

		/*
		 * Load variables to localized it
		 */
		wp_localize_script(
			'wu-functions',
			'wu_ticker',
			[
			'server_clock_offset'          => (wu_get_current_time('timestamp') - time()) / 60 / 60, // phpcs:ignore
			'moment_clock_timezone_name'   => wp_date('e'),
			'moment_clock_timezone_offset' => wp_date('Z'),
			]
		);

		/*
		 * Adds our thickbox fork.
		 */
		$this->register_script('wubox', wu_get_asset('wubox.js', 'js'), ['wu-vue-apps']);

		wp_localize_script(
			'wubox',
			'wuboxL10n',
			[
				'next'             => __('Next &gt;'), // phpcs:ignore WordPress.WP.I18n.MissingArgDomain
				'prev'             => __('&lt; Prev'), // phpcs:ignore WordPress.WP.I18n.MissingArgDomain
				'image'            => __('Image'), // phpcs:ignore WordPress.WP.I18n.MissingArgDomain
				'of'               => __('of'), // phpcs:ignore WordPress.WP.I18n.MissingArgDomain
				'close'            => __('Close'), // phpcs:ignore WordPress.WP.I18n.MissingArgDomain
				'noiframes'        => __('This feature requires inline frames. You have iframes disabled or your browser does not support them.'), // phpcs:ignore WordPress.WP.I18n.MissingArgDomain
				'loadingAnimation' => includes_url('js/thickbox/loadingAnimation.gif'),
			]
		);

		wp_register_script_module(
			'wu-flags-polyfill',
			wu_get_asset('flags.js', 'js'),
			array(),
			\WP_Ultimo::VERSION
		);

		/*
		 * WordPress localizes month names and all, but
		 * does not localize anything else. We need relative
		 * times to be translated, so we need to do it ourselves.
		 */
		$this->localize_moment();
	}

	/**
	 * Localize moment.js relative times.
	 *
	 * @since 2.0.8
	 * @return bool
	 */
	public function localize_moment() {

		$time_format = get_option('time_format', __('g:i a')); // phpcs:ignore WordPress.WP.I18n.MissingArgDomain
		$date_format = get_option('date_format', __('F j, Y')); // phpcs:ignore WordPress.WP.I18n.MissingArgDomain

		$long_date_formats = array_map(
			'wu_convert_php_date_format_to_moment_js_format',
			[
				'LT'   => $time_format,
				'LTS'  => str_replace(':i', ':i:s', (string) $time_format),
				/* translators: the day/month/year date format used by Multisite Ultimate. You can changed it to localize this date format to your language. the default value is d/m/Y, which is the format 31/12/2021. */
				'L'    => __('d/m/Y', 'multisite-ultimate'),
				'LL'   => $date_format,
				'LLL'  => sprintf('%s %s', $date_format, $time_format),
				'LLLL' => sprintf('%s %s', $date_format, $time_format),
			]
		);

		$strings = [
<<<<<<< HEAD
			'relativeTime' => [
				'future' => __('in %s', 'multisite-ultimate'),
				'past'   => __('%s ago', 'multisite-ultimate'),
				's'      => __('a few seconds', 'multisite-ultimate'),
				'ss'     => __('%d seconds', 'multisite-ultimate'),
				'm'      => __('a minute', 'multisite-ultimate'),
				'mm'     => __('%d minutes', 'multisite-ultimate'),
				'h'      => __('an hour', 'multisite-ultimate'),
				'hh'     => __('%d hours', 'multisite-ultimate'),
				'd'      => __('a day', 'multisite-ultimate'),
				'dd'     => __('%d days', 'multisite-ultimate'),
				'w'      => __('a week', 'multisite-ultimate'),
				'ww'     => __('%d weeks', 'multisite-ultimate'),
				'M'      => __('a month', 'multisite-ultimate'),
				'MM'     => __('%d months', 'multisite-ultimate'),
				'y'      => __('a year', 'multisite-ultimate'),
=======
			'relativeTime'   => [
				// translators: %s is a relative future date.
				'future' => __('in %s', 'multisite-ultimate'),
				// translators: %s is a relative past date.
				'past'   => __('%s ago', 'multisite-ultimate'),
				's'      => __('a few seconds', 'multisite-ultimate'),
				// translators: %s is the number of seconds.
				'ss'     => __('%d seconds', 'multisite-ultimate'),
				'm'      => __('a minute', 'multisite-ultimate'),
				// translators: %s is the number of minutes.
				'mm'     => __('%d minutes', 'multisite-ultimate'),
				'h'      => __('an hour', 'multisite-ultimate'),
				// translators: %s is the number of hours.
				'hh'     => __('%d hours', 'multisite-ultimate'),
				'd'      => __('a day', 'multisite-ultimate'),
				// translators: %s is the number of days.
				'dd'     => __('%d days', 'multisite-ultimate'),
				'w'      => __('a week', 'multisite-ultimate'),
				// translators: %s is the number of weeks.
				'ww'     => __('%d weeks', 'multisite-ultimate'),
				'M'      => __('a month', 'multisite-ultimate'),
				// translators: %s is the number of months.
				'MM'     => __('%d months', 'multisite-ultimate'),
				'y'      => __('a year', 'multisite-ultimate'),
				// translators: %s is the number of years.
>>>>>>> 5a043095
				'yy'     => __('%d years', 'multisite-ultimate'),
			],
			'longDateFormat' => $long_date_formats,
		];

		$inline_script = sprintf("moment.updateLocale( '%s', %s );", get_user_locale(), wp_json_encode($strings));

		return did_action('init') && wp_add_inline_script('moment', $inline_script, 'after');
	}

	/**
	 * Registers the default Multisite Ultimate styles.
	 *
	 * @since 2.0.0
	 * @return void
	 */
	public function register_default_styles(): void {

		$this->register_style('wu-styling', wu_get_asset('framework.css', 'css'), []);

		$this->register_style('wu-admin', wu_get_asset('admin.css', 'css'), ['wu-styling']);

		$this->register_style('wu-checkout', wu_get_asset('checkout.css', 'css'), []);

		$this->register_style('wu-flags', wu_get_asset('flags.css', 'css'), []);
	}

	/**
	 * Loads the default admin styles.
	 *
	 * @since 2.0.0
	 * @return void
	 */
	public function enqueue_default_admin_styles(): void {

		wp_enqueue_style('wu-admin');
	}

	/**
	 * Loads the default admin scripts.
	 *
	 * @since 2.0.0
	 * @return void
	 */
	public function enqueue_default_admin_scripts(): void {

		wp_enqueue_script('wu-admin');
	}

	/**
	 * Update the use container setting.
	 *
	 * @since 2.0.0
	 * @return void
	 */
	public function update_use_container(): void {

		check_ajax_referer('wu_toggle_container', 'nonce');

		$new_value = (bool) ! (get_user_setting('wu_use_container', false));

		set_user_setting('wu_use_container', $new_value);

		wp_die();
	}

	/**
	 * Add body classes of container boxed if user has setting.
	 *
	 * @since 2.0.0
	 *
	 * @param string $classes Body classes.
	 * @return string
	 */
	public function add_body_class_container_boxed($classes) {

		if (get_user_setting('wu_use_container', false)) {
			$classes .= ' has-wu-container ';
		}

		return $classes;
	}
}<|MERGE_RESOLUTION|>--- conflicted
+++ resolved
@@ -64,8 +64,6 @@
 	]): void {
 
 		wp_register_script($handle, $src, $deps, \WP_Ultimo::VERSION, $args);
-<<<<<<< HEAD
-=======
 	}
 
 	/**
@@ -83,7 +81,6 @@
 		if (function_exists('wp_register_script_module')) {
 			wp_register_script_module($id, $src, $deps, \WP_Ultimo::VERSION);
 		}
->>>>>>> 5a043095
 	}
 
 	/**
@@ -303,24 +300,6 @@
 		);
 
 		$strings = [
-<<<<<<< HEAD
-			'relativeTime' => [
-				'future' => __('in %s', 'multisite-ultimate'),
-				'past'   => __('%s ago', 'multisite-ultimate'),
-				's'      => __('a few seconds', 'multisite-ultimate'),
-				'ss'     => __('%d seconds', 'multisite-ultimate'),
-				'm'      => __('a minute', 'multisite-ultimate'),
-				'mm'     => __('%d minutes', 'multisite-ultimate'),
-				'h'      => __('an hour', 'multisite-ultimate'),
-				'hh'     => __('%d hours', 'multisite-ultimate'),
-				'd'      => __('a day', 'multisite-ultimate'),
-				'dd'     => __('%d days', 'multisite-ultimate'),
-				'w'      => __('a week', 'multisite-ultimate'),
-				'ww'     => __('%d weeks', 'multisite-ultimate'),
-				'M'      => __('a month', 'multisite-ultimate'),
-				'MM'     => __('%d months', 'multisite-ultimate'),
-				'y'      => __('a year', 'multisite-ultimate'),
-=======
 			'relativeTime'   => [
 				// translators: %s is a relative future date.
 				'future' => __('in %s', 'multisite-ultimate'),
@@ -346,7 +325,6 @@
 				'MM'     => __('%d months', 'multisite-ultimate'),
 				'y'      => __('a year', 'multisite-ultimate'),
 				// translators: %s is the number of years.
->>>>>>> 5a043095
 				'yy'     => __('%d years', 'multisite-ultimate'),
 			],
 			'longDateFormat' => $long_date_formats,
