--- conflicted
+++ resolved
@@ -142,15 +142,9 @@
 	 * @return void
 	 */
 	protected function set_cookie_domain() {
-<<<<<<< HEAD
-
-		if (defined('DOMAIN_CURRENT_SITE') && ! defined('COOKIE_DOMAIN') && isset($_SERVER['HTTP_HOST']) && ! preg_match('/' . DOMAIN_CURRENT_SITE . '$/', '.' . sanitize_text_field(wp_unslash($_SERVER['HTTP_HOST'])))) {
-			define('COOKIE_DOMAIN', '.' . sanitize_text_field(wp_unslash($_SERVER['HTTP_HOST'])));
-=======
 		$host = sanitize_text_field(wp_unslash($_SERVER['HTTP_HOST'] ?? ''));
 		if (defined('DOMAIN_CURRENT_SITE') && ! defined('COOKIE_DOMAIN') && ! preg_match('/' . DOMAIN_CURRENT_SITE . '$/', '.' . $host)) {
 			define('COOKIE_DOMAIN', '.' . $host);
->>>>>>> da5db855
 		}
 	}
 
@@ -606,13 +600,8 @@
 
 					wu_log_add(
 						"domain-{$domain_url}",
-<<<<<<< HEAD
-						// translators: %d is the number of seconds to try again.
-						sprintf(__('- DNS propagation checks tried for the max amount of times (5 times, one every %d seconds). Marking as failed.', 'wp-multisite-waas'), $dns_check_interval)
-=======
 						// translators: %d is the number of minutes to try again.
 						sprintf(__('- DNS propagation checks tried for the max amount of times (5 times, one every %d minutes). Marking as failed.', 'multisite-ultimate'), $try_again_time)
->>>>>>> da5db855
 					);
 
 					return;
@@ -620,13 +609,8 @@
 
 				wu_log_add(
 					"domain-{$domain_url}",
-<<<<<<< HEAD
-					// translators: %d is the number of seconds before trying again.
-					sprintf(__('- DNS propagation not finished, retrying in %d seconds...', 'wp-multisite-waas'), $dns_check_interval)
-=======
 					// translators: %d is the number of minutes before trying again.
 					sprintf(__('- DNS propagation not finished, retrying in %d minutes...', 'multisite-ultimate'), $try_again_time)
->>>>>>> da5db855
 				);
 
 				wu_schedule_single_action(
@@ -666,13 +650,8 @@
 
 					wu_log_add(
 						"domain-{$domain_url}",
-<<<<<<< HEAD
-						// translators: %d is the number of seconds to try again.
-						sprintf(__('- SSL checks tried for the max amount of times (5 times, one every %d seconds). Marking as ready without SSL.', 'wp-multisite-waas'), $dns_check_interval)
-=======
 						// translators: %d is the number of minutes to try again.
 						sprintf(__('- SSL checks tried for the max amount of times (5 times, one every %d minutes). Marking as ready without SSL.', 'multisite-ultimate'), $try_again_time)
->>>>>>> da5db855
 					);
 
 					return;
@@ -680,13 +659,8 @@
 
 				wu_log_add(
 					"domain-{$domain_url}",
-<<<<<<< HEAD
-					// translators: %d is the number of seconds before trying again.
-					sprintf(__('- SSL Cert not found, retrying in %d seconds...', 'wp-multisite-waas'), $dns_check_interval)
-=======
 					// translators: %d is the number of minutes before trying again.
 					sprintf(__('- SSL Cert not found, retrying in %d minute(s)...', 'multisite-ultimate'), $try_again_time)
->>>>>>> da5db855
 				);
 
 				wu_schedule_single_action(
