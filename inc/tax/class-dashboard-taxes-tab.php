<?php
/**
 * Multisite Ultimate Dashboard Tax Admin Panel
 *
 * @package WP_Ultimo
 * @subpackage Admin_Pages
 * @since 2.0.0
 */

namespace WP_Ultimo\Tax;

// Exit if accessed directly
defined('ABSPATH') || exit;

/**
 * Multisite Ultimate Dashboard Tax Admin Panel
 */
class Dashboard_Taxes_Tab {

	/**
	 * Reference to the main admin page object so we can
	 * access its methods on the render functions.
	 *
	 * @since 2.0.11
	 * @var \WP_Ultimo\Admin_Pages\Base_Admin_Page
	 */
	protected $dashboard_page;

	/**
	 * Constructor
	 *
	 * @since 2.0.0
	 */
	public function __construct() {

		add_filter('wu_dashboard_filter_bar', [$this, 'add_tab']);

		add_action('wu_dashboard_taxes_widgets', [$this, 'register_widgets'], 10, 3);
	}

	/**
	 * Checks if tax support is enabled or not.
	 *
	 * @since 2.0.0
	 * @return boolean
	 */
	protected function is_enabled() {

		return wu_get_setting('enable_taxes');
	}

	/**
	 * Add_tab to dashboard
	 *
	 * @since 2.0.0
	 *
	 * @param array $dashboard_filters Dashboard tabs.
	 */
	public function add_tab($dashboard_filters) {

		$dashboard_filters['taxes'] = [
			'field' => 'type',
			'label' => __('Taxes', 'multisite-ultimate'),
			'url'   => add_query_arg('tab', 'taxes'),
			'count' => 0,
		];

		return $dashboard_filters;
	}

	/**
	 * Renders the disabled message, if taxes are not enabled.
	 *
	 * @since 2.0.0
	 * @return void
	 */
	public function disabled_message(): void {

		echo wu_render_empty_state( // phpcs:ignore WordPress.Security.EscapeOutput.OutputNotEscaped
			[
				'message'     => __('You do not have tax support enabled yet...', 'multisite-ultimate'),
<<<<<<< HEAD
				'sub_message' => __('If you need to collect taxes, you\'ll be glad to hear that Multisite Ultimate offers tax support!'),
=======
				'sub_message' => __('If you need to collect taxes, you\'ll be glad to hear that Multisite Ultimate offers tax support!', 'multisite-ultimate'),
>>>>>>> 5a043095
				'link_label'  => __('Enable Tax Support', 'multisite-ultimate'),
				'link_url'    => wu_network_admin_url(
					'wp-ultimo-settings',
					[
						'tab' => 'taxes',
					]
				),
			]
		);
	}

	/**
	 * Adds a back link to the taxes without tax.
	 *
	 * @since 2.0.0
	 *
	 * @param array $links The already existent links.
	 * @return array
	 */
	public function add_back_link($links) {

		$back_link = [
			[
				'url'   => wu_network_admin_url('wp-ultimo'),
				'label' => __('Go Back', 'multisite-ultimate'),
				'icon'  => 'wu-reply',
			],
		];

		return array_merge($back_link, $links);
	}

	/**
	 * Register_widgets
	 *
	 * @since 2.0.0
	 *
	 * @param string                                      $tab Name of selected tab.
	 * @param \WP_Screen                                  $screen The current screen object.
	 * @param \WP_Ultimo\Admin_Pages\Dashboard_Admin_Page $dashboard_page Name of selected tab.
	 * @return void
	 */
	public function register_widgets($tab, $screen, $dashboard_page): void {

		/**
		 * Set the dashboard page as a property
		 * to make the helper methods available on the render
		 * functions for the metaboxes.
		 */
		$this->dashboard_page = $dashboard_page;

		/*
		 * Displays an empty page with the option to activate tax support.
		 */
		if ( ! $this->is_enabled()) {
			add_filter('wu_dashboard_display_filter', '__return_false');

			add_filter('wu_dashboard_display_widgets', '__return_false');

			add_action('wu_dash_before_metaboxes', [$this, 'disabled_message']);

			add_filter('wu_page_get_title_links', [$this, 'add_back_link']);

			return;
		}

		$this->dashboard_page = $dashboard_page;

		add_meta_box('wp-ultimo-taxes', __('Taxes', 'multisite-ultimate'), [$this, 'output_widget_taxes'], $screen->id, 'full', 'high');

		add_meta_box('wp-ultimo-taxes-by-rate', __('Taxes by Code', 'multisite-ultimate'), [$this, 'output_widget_taxes_by_rate'], $screen->id, 'normal', 'high');

		add_meta_box('wp-ultimo-taxes-by-day', __('Taxes by Day', 'multisite-ultimate'), [$this, 'output_widget_taxes_by_day'], $screen->id, 'side', 'high');

		$this->register_scripts();
	}

	/**
	 * Registers the necessary scripts to handle the tax graph.
	 *
	 * @todo: extract the calculations onto their own function.
	 * @since 2.0.0
	 * @return void
	 */
	public function register_scripts(): void {

		$payments_per_month = [
			'january'   => [],
			'february'  => [],
			'march'     => [],
			'april'     => [],
			'may'       => [],
			'june'      => [],
			'july'      => [],
			'august'    => [],
			'september' => [],
			'october'   => [],
			'november'  => [],
			'december'  => [],
		];

		$data = wu_calculate_taxes_by_month();

		$index = 1;

		foreach ($payments_per_month as &$month) {
			$month = $data[ $index ];

			++$index;
		}

		$month_list = [];

		$current_year = date_i18n('Y');

		for ($i = 1; $i <= 12; $i++) {
			$month_list[] = date_i18n('M y', mktime(0, 0, 0, $i, 1, $current_year));
		}

		wp_register_script('wu-tax-stats', wu_get_asset('tax-statistics.js', 'js'), ['jquery', 'wu-functions', 'wu-ajax-list-table', 'moment', 'wu-block-ui', 'dashboard', 'wu-apex-charts', 'wu-vue-apex-charts'], wu_get_version(), true);

		wp_localize_script(
			'wu-tax-stats',
			'wu_tax_statistics_vars',
			[
				'data'       => $payments_per_month,
				'start_date' => date_i18n('Y-m-d', strtotime((string) wu_request('start_date', '-1 month'))),
				'end_date'   => date_i18n('Y-m-d', strtotime((string) wu_request('end_date', 'tomorrow'))),
				'today'      => date_i18n('Y-m-d', strtotime('tomorrow')),
				'month_list' => $month_list,
				'i18n'       => [
					'net_profit_label' => __('Net Profit', 'multisite-ultimate'),
					'taxes_label'      => __('Taxes Collected', 'multisite-ultimate'),
				],
			]
		);

		wp_enqueue_script('wu-tax-stats');
	}

	/**
	 * Renders the tax graph.
	 *
	 * @since 2.0.0
	 * @return void
	 */
	public function output_widget_taxes(): void {

		wu_get_template('dashboard-statistics/widget-tax-graph');
	}

	/**
	 * Renders the taxes by rate widget.
	 *
	 * @since 2.0.0
	 * @return void
	 */
	public function output_widget_taxes_by_rate(): void {

		$taxes_by_rate = wu_calculate_taxes_by_rate($this->dashboard_page->start_date, $this->dashboard_page->end_date);

		wu_get_template(
			'dashboard-statistics/widget-tax-by-code',
			[
				'taxes_by_rate' => $taxes_by_rate,
				'page'          => $this->dashboard_page,
			]
		);
	}

	/**
	 * Renders the taxes by date widget.
	 *
	 * @since 2.0.0
	 * @return void
	 */
	public function output_widget_taxes_by_day(): void {

		$taxes_by_day = wu_calculate_taxes_by_day($this->dashboard_page->start_date, $this->dashboard_page->end_date);

		wu_get_template(
			'dashboard-statistics/widget-tax-by-day',
			[
				'taxes_by_day' => $taxes_by_day,
				'page'         => $this->dashboard_page,
			]
		);
	}
}<|MERGE_RESOLUTION|>--- conflicted
+++ resolved
@@ -79,11 +79,7 @@
 		echo wu_render_empty_state( // phpcs:ignore WordPress.Security.EscapeOutput.OutputNotEscaped
 			[
 				'message'     => __('You do not have tax support enabled yet...', 'multisite-ultimate'),
-<<<<<<< HEAD
-				'sub_message' => __('If you need to collect taxes, you\'ll be glad to hear that Multisite Ultimate offers tax support!'),
-=======
 				'sub_message' => __('If you need to collect taxes, you\'ll be glad to hear that Multisite Ultimate offers tax support!', 'multisite-ultimate'),
->>>>>>> 5a043095
 				'link_label'  => __('Enable Tax Support', 'multisite-ultimate'),
 				'link_url'    => wu_network_admin_url(
 					'wp-ultimo-settings',
