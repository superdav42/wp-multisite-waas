<?php
/**
 * The Template for displaying the signup flow for the end user
 *
 * This template can be overridden by copying it to yourtheme/wp-ultimo/signup/signup-header.php.
 *
 * HOWEVER, on occasion Multisite Ultimate will need to update template files and you
 * (the theme developer) will need to copy the new files to your theme to
 * maintain compatibility. We try to do this as little as possible, but it does
 * happen. When this occurs the version of the template file will be bumped and
 * the readme will list any important changes.
 *
 * @author      NextPress
 * @package     WP_Ultimo/Views
 * @version     1.4.0
 */

// Exit if accessed directly
defined('ABSPATH') || exit;

/** WordPress Administration Screen API */
require_once ABSPATH . 'wp-admin/includes/class-wp-screen.php';
require_once ABSPATH . 'wp-admin/includes/screen.php';

// Load the admin actions removed in WordPress 6.0
$admin_actions = [
	'admin_print_scripts'        => [
		'print_head_scripts' => 20,
	],
	'admin_print_styles'         => [
		'print_admin_styles' => 20,
	],
	'admin_head'                 => [
		'wp_color_scheme_settings' => 10,
		'wp_admin_canonical_url'   => 10,
		'wp_site_icon'             => 10,
		'wp_admin_viewport_meta'   => 10,
	],
	'admin_print_footer_scripts' => [
		'_wp_footer_scripts' => 10,
	],
];

foreach ($admin_actions as $action => $handlers) {
	foreach ($handlers as $handler => $priority) {
		if ( ! has_action($action, $handler) && function_exists($handler)) {
			add_action($action, $handler, $priority);
		}
	}
}

do_action('wu_checkout_scripts');

?>
<!DOCTYPE html>
<html xmlns="http://www.w3.org/1999/xhtml" <?php language_attributes(); ?>>

	<head>
	<meta name="viewport" content="width=device-width" />
	<meta http-equiv="Content-Type" content="text/html; charset=utf-8" />

	<title>
<<<<<<< HEAD
		<?php echo apply_filters('wu_signup_page_title', sprintf(__('%s - Signup', 'multisite-ultimate'), get_bloginfo('Name'), get_bloginfo('Name'))); ?>
=======
		<?php // translators: %s title of the current site ?>
		<?php echo esc_html(apply_filters('wu_signup_page_title', sprintf(__('%s - Signup', 'multisite-ultimate'), get_bloginfo('Name'), get_bloginfo('Name')))); ?>
>>>>>>> 5a043095
	</title>

	<?php // Signup do action, like the default ?>
	<?php do_action('signup_header'); ?>
	<?php do_action('login_enqueue_scripts'); ?>
	<?php do_action('wu_signup_enqueue_scripts'); ?>
	<?php do_action('admin_print_scripts'); ?>
	<?php do_action('admin_print_styles'); ?>

	<?php // do_action('admin_head'); ?>

	</head>

	<body class="login wp-core-ui wu-legacy-signup-body">

	<?php
	while (have_posts()) :
		the_post();
		?>

		<div class="wu-setup">

		<?php
			/**
			 * Fires right after the start body tag is printed
			 *
			 * @since 1.6.2
			 */
			do_action('wu_signup_header');

		?>

		<div id="login">

			<h1 id="wu-setup-logo">
			<a href="<?php echo esc_attr(get_site_url(get_current_site()->blog_id)); ?>">
				<?php // translators: %s: Site Name ?>
				<?php printf(esc_html__('%s - Signup', 'multisite-ultimate'), esc_html(get_bloginfo('Name'))); ?>
			</a>
			</h1>

			<?php
			/**
			 * Fires before the site sign-up form.
			 */
			do_action('wu_before_signup_form');

			?>

			<div class="wu-setup-content wu-content-<?php echo esc_attr(wu_request('step', $signup->step ?? 'default')); ?>">

			<div name="loginform" id="loginform">

				<?php the_content(); ?>

			</div>

			</div>

			<?php
			/**
			 * Fires after the sign-up forms, before signup-footer
			 */
			do_action('wu_after_signup_form');

			?>

			<?php
			/**
			 * Nav Links
			 */
			wu_get_template('legacy/signup/signup-nav-links', ['signup' => $signup]);
			?>

		</div> <!-- /login -->

		<?php
			/**
			 * Navigation Steps
			 */
			wu_get_template('legacy/signup/signup-steps-navigation', ['signup' => $signup]);
		?>

		<?php
			/**
			 * Fires right after the start body tag is printed
			 *
			 * @since 1.6.2
			 */
			do_action('wu_signup_footer');

		?>

		</div>

	<?php endwhile; ?>

	<?php

		global $wp_scripts;

		echo $wp_scripts->get_inline_script_tag('wu-checkout'); // phpcs:ignore WordPress.Security.EscapeOutput.OutputNotEscaped

	?>

	<?php
		/**
		 * We also need to print the footer admin scripts, to make sure we are enqueing some of the scripts dependencies
		 * our scripts need in order to function properly
		 */
		do_action('admin_print_footer_scripts');
	?>

	</body>

</html><|MERGE_RESOLUTION|>--- conflicted
+++ resolved
@@ -60,12 +60,8 @@
 	<meta http-equiv="Content-Type" content="text/html; charset=utf-8" />
 
 	<title>
-<<<<<<< HEAD
-		<?php echo apply_filters('wu_signup_page_title', sprintf(__('%s - Signup', 'multisite-ultimate'), get_bloginfo('Name'), get_bloginfo('Name'))); ?>
-=======
 		<?php // translators: %s title of the current site ?>
 		<?php echo esc_html(apply_filters('wu_signup_page_title', sprintf(__('%s - Signup', 'multisite-ultimate'), get_bloginfo('Name'), get_bloginfo('Name')))); ?>
->>>>>>> 5a043095
 	</title>
 
 	<?php // Signup do action, like the default ?>
