--- conflicted
+++ resolved
@@ -63,11 +63,7 @@
 				class="dashicons-wu-circular-graph wu-text-sm wu-w-auto wu-h-auto wu-align-text-bottom wu-relative"></span>
 			<span class="">
 				<?php // translators: %s hash of membership. ?>
-<<<<<<< HEAD
-				<?php printf(__('Membership <Strong>%s</strong>', 'multisite-ultimate'), $membership->get_hash()); ?>
-=======
 				<?php printf(wp_kses_post('Membership <Strong>%s</strong>', 'multisite-ultimate'), esc_html($membership->get_hash())); ?>
->>>>>>> 5a043095
 			</span>
 			<span id="wu-toolbox-membership-status" class="wu-inline-block wu-w-3 wu-h-3 wu-rounded-full wu-align-text-top <?php echo esc_attr($membership->get_status_class()); ?>" <?php echo wu_tooltip_text($membership->get_status_label()); // phpcs:ignore WordPress.Security.EscapeOutput.OutputNotEscaped ?>>
 				&nbsp;
