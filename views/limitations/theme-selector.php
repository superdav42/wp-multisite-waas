--- conflicted
+++ resolved
@@ -44,18 +44,12 @@
 			<div class="wu-block wu-mt-4">
 
 				<span class="wu-text-xs wu-text-gray-700 wu-my-1 wu-mr-4 wu-block">
-<<<<<<< HEAD
-=======
                 <?php // translators: %s current version of the theme. ?>
->>>>>>> 5a043095
 				<?php printf(esc_html__('Version %s', 'multisite-ultimate'), esc_html($theme_data['Version'])); ?>
 				</span>
 
 				<span class="wu-text-xs wu-text-gray-700 wu-my-1 wu-mr-4 wu-block">
-<<<<<<< HEAD
-=======
                 <?php // translators: %s name of the theme author ?>
->>>>>>> 5a043095
 				<?php printf(esc_html__('by %s', 'multisite-ultimate'), $theme_data['Author']); // phpcs:ignore WordPress.Security.EscapeOutput.OutputNotEscaped ?>
 				</span>
 
