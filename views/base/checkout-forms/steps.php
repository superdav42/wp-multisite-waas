<?php
	/**
	 * Steps view.
	 *
	 * @since 2.0.0
	 */
defined( 'ABSPATH' ) || exit;

?>
<div id="wu-checkout-editor-app">

	<!-- Add new Step Section -->
	<div id="wp-ultimo-list-table-add-new-1" class="postbox wu-mb-0" v-cloak>

	<div class="wu-bg-white wu-px-4 wu-py-3 wu-flex wu-items-center">

		<div class="wu-w-1/2">

		<span class="wu-text-gray-600 wu-my-1 wu-text-2xs wu-uppercase wu-font-semibold">
			<?php // translators: %1$s: number of steps, %2$s: number of fields ?>
			<?php echo esc_html(sprintf(__('%1$s steps and %2$s fields', 'multisite-ultimate'), '{{ steps.length }}', '{{ field_count }}')); ?>

		</span>

		</div>

		<div class="wu-w-1/2 wu-text-right">

		<ul class="wu-m-0 wu-overflow-hidden wu-flex wu-justify-end">

			<li class="wu-m-0 wu-ml-4">
			<a
				title="<?php esc_attr_e('Preview', 'multisite-ultimate'); ?>"
				href="#"
				type="button"
				class="wu-uppercase wu-text-2xs wu-font-semibold wu-no-underline wu-outline-none hover:wu-shadow-none focus:wu-shadow-none wu-text-gray-600 hover:wu-text-gray-800"
				@click.prevent="get_preview()"
			>
				<span class="dashicons-wu-eye wu-align-middle"></span>
				<span v-show="!preview"><?php esc_html_e('Preview', 'multisite-ultimate'); ?></span>
				<span v-cloak v-show="preview"><?php esc_html_e('Editor', 'multisite-ultimate'); ?></span>
			</a>
			</li>

			<li class="wu-m-0 wu-ml-4" v-show="!preview">
			<a
				title="<?php esc_attr_e('Add new Checkout Step', 'multisite-ultimate'); ?>"
				href="<?php echo esc_url(wu_get_form_url('add_new_form_step', array('checkout_form' => $checkout_form))); ?>"
				type="button"
				class="wubox wu-uppercase wu-text-2xs wu-font-semibold wu-no-underline wu-outline-none hover:wu-shadow-none focus:wu-shadow-none wu-text-gray-600 hover:wu-text-gray-800"
			>
				<span class="dashicons-wu-circle-with-plus wu-align-middle"></span>
				<?php esc_html_e('Add new Checkout Step', 'multisite-ultimate'); ?>
			</a>
			</li>

		</ul>

		</div>

	</div>

	</div>
	<!-- /Add new Step Section -->

	<!-- Editor -->
	<div 
	v-cloak 
	class="wu-px-4 wu-py-1 wu-bg-gray-200 wu-border wu-border-solid wu-border-gray-400 wu-border-t-0 wu-border-b-0"
	:class="dragging ? 'is-dragging' : ''"
	>

	<!-- Editor Proper -->
	<draggable
		:list="steps"
		:tag="'div'"
		group="step"
		handle=".hndle"
		ghost-class="wu-draggable-ghost"
		drag-class="wu-hide-inside"
		@start="dragging = true"
		@end="dragging = false"
		v-show="!preview"
	>

		<div 
		:id="'wp-ultimo-list-table-' + step.id" 
		class="postbox wu-my-4"
		v-cloak 
		v-for="(step, idx) in steps"
		>

		<div class="postbox-header">
			<h2 class="hndle ui-sortable-handle">
			<span class="wu-text-gray-700 ">
				<?php // translators: % name of the step ?>
				<span class="wu-text-2xs wu-font-mono wu-uppercase wu-mr-4"><?php printf(esc_html__('Step %s', 'multisite-ultimate'), '{{ idx + 1 }}'); ?></span> {{ step.name }}
			</span>
			</h2>
		</div>

		<div class="inside" style="margin-top: 0 !important;">

			<!-- Visibility -->
			<div v-if="step.logged && step.logged !== 'always'" class="wu-py-2 wu-px-4 wu--mx-3 wu-bg-blue-100 wu-text-blue-600 wu-border-solid wu-border-0 wu-border-b wu-border-gray-400">

				<span class="dashicons-wu-eye wu-mr-1 wu-align-middle"></span>

				<span v-if="step.logged == 'guests_only'">
				<?php echo wp_kses_post(__('This step is only visible for <strong>guests</strong>', 'multisite-ultimate')); ?>
				</span>

				<span v-else>
				<?php echo wp_kses_post(__('This step is only visible for <strong>logged-in users</strong>', 'multisite-ultimate')); ?>
				</span>

			</div>
			<!-- Visibility - End -->

			<div class="wu-advanced-filters wu-widget-list-table wu--mx-3 wu--mb-3">

			<div id="wu-checkout_form_section_list_table" class="wu-list-table wu-mode-list">

				<wu-draggable-table
				:list="step.fields"
				:headers="headers"
				:step_name="step.id"
				></wu-draggable-table>

			</div>

			</div>

			<div
			class="wu-bg-gray-100 wu-px-4 wu-py-3 wu--m-3 wu-mt-3 wu-border-t wu-border-l-0 wu-border-r-0 wu-border-b-0 wu-border-gray-400 wu-border-solid wu-text-right">

			<ul class="wu-m-0 wu-overflow-hidden md:wu-flex wu-w-full md:wu-w-auto wu-justify-end">

				<li class="wu-m-0 md:wu-ml-4 wu-text-center">

				<a
					v-show="delete_step_id !== step.id"
					v-on:click.prevent="delete_step_id = step.id"
					title="<?php esc_html_e('Delete', 'multisite-ultimate'); ?>"
					href="#"
					class="wu-text-red-500 wu-uppercase wu-text-2xs wu-font-semibold wu-no-underline wu-outline-none hover:wu-shadow-none focus:wu-shadow-none wu-p-4 md:wu-p-0 wu-inline-block"
				>
					<?php esc_html_e('Delete Step', 'multisite-ultimate'); ?>
				</a>

				<a
					v-show="delete_step_id === step.id"
					v-on:click.prevent="remove_step(step.id)"
					title="<?php esc_html_e('Delete', 'multisite-ultimate'); ?>"
					href="#"
					class="wu-text-red-700 wu-uppercase wu-text-2xs wu-font-bold wu-no-underline wu-outline-none hover:wu-shadow-none focus:wu-shadow-none wu-p-4 md:wu-p-0 wu-inline-block"
				>
					<?php esc_html_e('Confirm?', 'multisite-ultimate'); ?>
				</a>

				</li>

				<li class="wu-m-0 md:wu-ml-4 wu-text-center">

				<a title="<?php esc_html_e('Edit Section', 'multisite-ultimate'); ?>"
					:href="'<?php // phpcs:ignore Squiz.PHP.EmbeddedPhp
					echo esc_attr(
						wu_get_form_url(
							'add_new_form_step',
							[
								'checkout_form' => $checkout_form,
								'step'          => '',
							]
						)
					);
					?>=' + step.id" <?php // phpcs:ignore Squiz.PHP.EmbeddedPhp ?>
					type="button" 
					class="wu-uppercase wu-text-2xs wu-font-semibold wu-no-underline wu-outline-none hover:wu-shadow-none focus:wu-shadow-none wu-text-gray-600 hover:wu-text-gray-800 wubox wu-p-4 md:wu-p-0 wu-inline-block"
				>
					<?php esc_html_e('Edit Section', 'multisite-ultimate'); ?>
				</a>

				</li>

				<li class="wu-m-0 md:wu-ml-4 wu-text-center">

				<a title="<?php esc_html_e('Add new Field', 'multisite-ultimate'); ?>"
					:href="'<?php // phpcs:ignore Squiz.PHP.EmbeddedPhp
					echo esc_attr(
						wu_get_form_url(
							'add_new_form_field',
							[
								'checkout_form' => $checkout_form,
								'width'         => 600,
								'step'          => '',
							]
						)
					);
					?>=' + step.id" <?php // phpcs:ignore Squiz.PHP.EmbeddedPhp ?>
					type="button" class="wu-uppercase wu-text-2xs wu-font-semibold wu-no-underline wu-outline-none hover:wu-shadow-none focus:wu-shadow-none wu-text-gray-600 hover:wu-text-gray-800 wubox wu-p-4 md:wu-p-0 wu-inline-block">
					<span class="dashicons-wu-circle-with-plus wu-align-text-bottom"></span>
					<?php esc_html_e('Add new Field', 'multisite-ultimate'); ?>
				</a>

				</li>

			</ul>

			</div>

		</div>

		</div>

	</draggable>
	<!-- /Editor Proper -->

	<!-- Preview Block -->
	<div v-show="preview">

		<div v-show="!loading_preview && !preview_error" class="wu-text-center wu-mt-3">

		<a @click.prevent="get_preview('user')" href="#" class="wu-m-2 wu-uppercase wu-text-2xs wu-font-semibold wu-no-underline wu-outline-none hover:wu-shadow-none focus:wu-shadow-none wu-text-gray-600 hover:wu-text-gray-800">
			<?php esc_html_e('See as existing user', 'multisite-ultimate'); ?>
		</a>

		<a @click.prevent="get_preview('visitor')" href="#" class="wu-m-2 wu-uppercase wu-text-2xs wu-font-semibold wu-no-underline wu-outline-none hover:wu-shadow-none focus:wu-shadow-none wu-text-gray-600 hover:wu-text-gray-800">
			<?php esc_html_e('See as visitor', 'multisite-ultimate'); ?>
		</a>

		</div>

		<!-- Preview Loading -->
		<div v-show="loading_preview" class="wu-block wu-p-4 wu-py-8 wu-bg-white wu-text-center wu-my-4 wu-border wu-border-solid wu-rounded wu-border-gray-400">

		<span class="wu-blinking-animation wu-text-gray-600 wu-my-1 wu-text-2xs wu-uppercase wu-font-semibold">
			<?php esc_html_e('Loading Preview...', 'multisite-ultimate'); ?>
		</span>

		</div>
		<!-- /Preview Loading -->

		<!-- Error -->
		<div v-show="preview_error" class="wu-block wu-p-4 wu-py-8 wu-bg-white wu-text-center wu-my-4 wu-border wu-border-solid wu-rounded wu-border-gray-400">

		<span class="wu-text-red-600 wu-my-1 wu-text-2xs wu-uppercase wu-font-semibold">
			<?php esc_html_e('Something wrong happened along the way =(', 'multisite-ultimate'); ?>
		</span>

		</div>
		<!-- /Error -->

		<!-- Preview Proper -->
		<!-- <div v-show="!loading_preview && !preview_error" class="wu-block wu-p-8 wu-bg-white wu-my-4 wu-border wu-border-solid wu-rounded wu-border-gray-400" v-html="preview_content"></div> -->
		<div v-show="!loading_preview && !preview_error" id="wu-iframe-content" class="wu-w-full wu-relative">

		<iframe id="wp-ultimo-checkout-preview" v-bind:src="iframe_preview_url" class="wu-w-full wu-h-full wu-m-0 wu-mt-4 wu-mb-2 wu-p-0 wu-overflow-hidden wu-border-radius wu-border wu-border-solid wu-rounded wu-border-gray-400">
			<?php esc_html_e('Your browser doesn\'t support iframes', 'multisite-ultimate'); ?>
		</iframe>

		</div>
		<!-- /Preview Proper -->

	</div>
	<!-- /Preview Block -->

	</div>
	<!-- /Editor -->

	<!-- Add new Step Section -->
	<div id="wp-ultimo-list-table-add-new-2" class="postbox" v-cloak>

	<div class="wu-bg-white wu-px-4 wu-py-3 wu-flex wu-items-center">

		<div class="wu-w-1/2">

		<span class="wu-text-gray-600 wu-my-1 wu-text-2xs wu-uppercase wu-font-semibold">
<<<<<<< HEAD

=======
			<?php // translators: %1$s number of steps, %2$s number of fields ?>
>>>>>>> 5a043095
			<?php echo esc_html(sprintf(__('%1$s steps and %2$s fields', 'multisite-ultimate'), '{{ steps.length }}', '{{ field_count }}')); ?>

		</span>

		</div>

		<div class="wu-w-1/2 wu-text-right">

		<ul class="wu-m-0 wu-overflow-hidden wu-flex wu-justify-end">

			<li class="wu-m-0 wu-ml-4">
			<a
				title="<?php esc_attr_e('Preview', 'multisite-ultimate'); ?>"
				href="#"
				type="button"
				class="wu-uppercase wu-text-2xs wu-font-semibold wu-no-underline wu-outline-none hover:wu-shadow-none focus:wu-shadow-none wu-text-gray-600 hover:wu-text-gray-800"
				@click.prevent="get_preview('user')"
			>
				<span class="dashicons-wu-eye wu-align-middle"></span>
				<span v-show="!preview"><?php esc_html_e('Preview', 'multisite-ultimate'); ?></span>
				<span v-cloak v-show="preview"><?php esc_html_e('Editor', 'multisite-ultimate'); ?></span>
			</a>
			</li>

			<li class="wu-m-0 wu-ml-4" v-show="!preview">
			<a
				title="<?php esc_attr_e('Add new Checkout Step', 'multisite-ultimate'); ?>"
				href="<?php echo esc_url(wu_get_form_url('add_new_form_step', array('checkout_form' => $checkout_form))); ?>"
				type="button"
				class="wubox wu-uppercase wu-text-2xs wu-font-semibold wu-no-underline wu-outline-none hover:wu-shadow-none focus:wu-shadow-none wu-text-gray-600 hover:wu-text-gray-800"
			>
				<span class="dashicons-wu-circle-with-plus wu-align-middle"></span>
				<?php esc_html_e('Add new Checkout Step', 'multisite-ultimate'); ?>
			</a>
			</li>

		</ul>

		</div>

	</div>

	</div>
	<!-- /Add new Step Section -->

	<textarea class="wu-hidden" v-cloak name="_settings" v-html="JSON.stringify(steps)"></textarea>

</div><|MERGE_RESOLUTION|>--- conflicted
+++ resolved
@@ -275,11 +275,7 @@
 		<div class="wu-w-1/2">
 
 		<span class="wu-text-gray-600 wu-my-1 wu-text-2xs wu-uppercase wu-font-semibold">
-<<<<<<< HEAD
-
-=======
 			<?php // translators: %1$s number of steps, %2$s number of fields ?>
->>>>>>> 5a043095
 			<?php echo esc_html(sprintf(__('%1$s steps and %2$s fields', 'multisite-ultimate'), '{{ steps.length }}', '{{ field_count }}')); ?>
 
 		</span>
