<?php
/**
 * Site Actions
 *
 * @since 2.0.0
 */
defined( 'ABSPATH' ) || exit;
?>
<div class="wu-styling <?php echo esc_attr($className); ?>">

	<div class="<?php echo esc_attr(wu_env_picker('', 'wu-widget-inset')); ?>">

	<!-- Title Element -->
	<div class="wu-p-4 wu-flex wu-items-center <?php echo esc_attr(wu_env_picker('', 'wu-bg-gray-100')); ?>">

		<?php if (true) : ?>

		<h3 class="wu-m-0 <?php echo esc_attr(wu_env_picker('', 'wu-widget-title')); ?>">

<<<<<<< HEAD
			<?php echo __('Actions', 'multisite-ultimate'); ?>
=======
			<?php esc_html_e('Actions', 'multisite-ultimate'); ?>
>>>>>>> 5a043095

		</h3>

		<?php endif; ?>

	</div>
	<!-- Title Element - End -->

	<ul class="wu-list-none wu-m-0 wu-p-0">

		<?php foreach ($actions as $action) : ?>

		<li class="wu-border-0 wu-border-solid wu-border-t wu-border-gray-200 wu-m-0">

			<a
			title="<?php echo esc_attr($action['label']); ?>"
			href="<?php echo esc_attr($action['href']); ?>"
			class="
			<?php
			if (isset($action['classes']) && $action['classes']) {
				echo esc_attr($action['classes']); }
			?>
			wu-px-4 wu-py-3 wu-inline-block wu-no-underline"
			>

			<?php echo esc_html($action['label']); ?>

			</a>

		</li>

		<?php endforeach; ?>

	</ul>

	<?php if ( ! empty($danger_zone_actions)) : ?>

		<!-- Title Element -->
		<div class="wu-p-4 wu-flex wu-items-center <?php echo esc_attr(wu_env_picker('', 'wu-bg-gray-100 wu-border-solid wu-border-0 wu-border-t wu-border-gray-200')); ?>">

		<?php if (true) : ?>

			<h3 class="wu-m-0 <?php echo esc_attr(wu_env_picker('', 'wu-widget-title')); ?>">

<<<<<<< HEAD
			<?php echo __('Danger Zone', 'multisite-ultimate'); ?>
=======
			<?php esc_html_e('Danger Zone', 'multisite-ultimate'); ?>
>>>>>>> 5a043095

			</h3>

		<?php endif; ?>

		</div>
		<!-- Title Element - End -->

		<ul class="wu-list-none wu-m-0 wu-p-0">

		<?php foreach ($danger_zone_actions as $action) : ?>

			<li class="wu-border-0 wu-border-solid wu-border-t wu-border-gray-200 wu-m-0">

			<a
				title="<?php echo esc_attr($action['label']); ?>"
				href="<?php echo esc_attr($action['href']); ?>"
				class="<?php echo esc_attr($action['classes']); ?> wu-px-4 wu-py-3 wu-inline-block wu-no-underline"
			>

				<?php echo esc_html($action['label']); ?>

			</a>

			</li>

		<?php endforeach; ?>

		</ul>

	<?php endif; ?>

	</div>

</div><|MERGE_RESOLUTION|>--- conflicted
+++ resolved
@@ -17,11 +17,7 @@
 
 		<h3 class="wu-m-0 <?php echo esc_attr(wu_env_picker('', 'wu-widget-title')); ?>">
 
-<<<<<<< HEAD
-			<?php echo __('Actions', 'multisite-ultimate'); ?>
-=======
 			<?php esc_html_e('Actions', 'multisite-ultimate'); ?>
->>>>>>> 5a043095
 
 		</h3>
 
@@ -66,11 +62,7 @@
 
 			<h3 class="wu-m-0 <?php echo esc_attr(wu_env_picker('', 'wu-widget-title')); ?>">
 
-<<<<<<< HEAD
-			<?php echo __('Danger Zone', 'multisite-ultimate'); ?>
-=======
 			<?php esc_html_e('Danger Zone', 'multisite-ultimate'); ?>
->>>>>>> 5a043095
 
 			</h3>
 
