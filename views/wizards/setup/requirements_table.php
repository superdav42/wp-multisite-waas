<?php
/**
 * Requirements table view.
 *
 * @since 2.0.0
 */
defined( 'ABSPATH' ) || exit;
?>
<div class="wu-block">

	<div class="wu-block wu-text-gray-700 wu-font-bold wu-uppercase wu-text-xs wu-py-2">
<<<<<<< HEAD
	<?php echo __('Multisite Ultimate Requires:', 'multisite-ultimate'); ?>
=======
	<?php esc_html_e('Multisite Ultimate Requires:', 'multisite-ultimate'); ?>
>>>>>>> 5a043095
	</div>

	<div class="wu-advanced-filters">
	<table class="widefat fixed striped wu-border-b">
		<thead>
		<tr>
			<th><?php esc_html_e('Item', 'multisite-ultimate'); ?></th>
			<th><?php esc_html_e('Minimum Version', 'multisite-ultimate'); ?></th>
			<th><?php esc_html_e('Recommended', 'multisite-ultimate'); ?></th>
			<th><?php esc_html_e('Installed', 'multisite-ultimate'); ?></th>
		</tr>
		</thead>
		<tbody>
		<?php foreach ($requirements as $req) : ?>
		<tr class="">
			<td><?php echo esc_html($req['name']); ?></td>
			<td><?php echo esc_html($req['required_version']); ?></td>
			<?php // translators: %s is the requirement version ?>
			<td><?php printf(esc_html__('%s or later', 'multisite-ultimate'), esc_html($req['recommended_version'])); ?></td>
			<td class="<?php echo $req['pass_requirements'] ? 'wu-text-green-600' : 'wu-text-red-600'; ?>">
				<?php echo esc_html($req['installed_version']); ?>
				<?php echo $req['pass_requirements'] ? '<span class="dashicons-wu-check"></span>' : '<span class="dashicons-wu-cross"></span>'; ?>

				<?php if ( ! $req['pass_requirements']) : ?>

					<a class="wu-no-underline wu-block" href="<?php echo esc_url($req['help']); ?>" title="<?php esc_attr_e('Help', 'multisite-ultimate'); ?>">
						<?php esc_html_e('Read More', 'multisite-ultimate'); ?>
						<span class="dashicons-wu-help-with-circle"></span>
					</a>

				<?php endif; ?>
			</td>
		</tr>
		<?php endforeach; ?>
		</tbody>
	</table>
	<br>
	</div>

	<div class="wu-block wu-text-gray-700 wu-font-bold wu-uppercase wu-text-xs wu-py-2">
		<?php echo esc_html__('And', 'multisite-ultimate'); ?>
	</div>

	<div class="wu-advanced-filters">
	<table class="widefat fixed striped wu-border-b">
		<thead>
		<tr>
			<th><?php esc_html_e('Item', 'multisite-ultimate'); ?></th>
			<th><?php esc_html_e('Condition', 'multisite-ultimate'); ?></th>
		</tr>
		</thead>
		<tbody>
		<?php foreach ($plugin_requirements as $req) : ?>
		<tr class="">
			<td><?php echo esc_html($req['name']); ?></td>
			<td class="<?php echo $req['pass_requirements'] ? 'wu-text-green-600' : 'wu-text-red-600'; ?>">
				<?php echo esc_html($req['condition']); ?>
			<?php echo $req['pass_requirements'] ? '<span class="dashicons-wu-check"></span>' : '<span class="dashicons-wu-cross wu-align-middle"></span>'; ?>

			<?php if ( ! $req['pass_requirements']) : ?>

				<a target="_blank" class="wu-no-underline wu-ml-2" href="<?php echo esc_url($req['help']); ?>" title="<?php esc_attr_e('Help', 'multisite-ultimate'); ?>">
				<span class="dashicons-wu-help-with-circle wu-align-baseline"></span>
				<?php esc_html_e('Read More', 'multisite-ultimate'); ?>
				</a>

			<?php endif; ?>
			</td>
		</tr>
		<?php endforeach; ?>
		</tbody>
	</table>
	<br>
	</div>

	<?php if (\WP_Ultimo\Requirements::met() === false) : ?>

	<div class="wu-mt-4 wu-p-4 wu-bg-red-100 wu-border wu-border-solid wu-border-red-200 wu-rounded-sm wu-text-red-500">
		<?php esc_html_e('It looks like your hosting environment does not support the current version of Multisite Ultimate. Visit the <strong>Read More</strong> links on each item to see what steps you need to take to bring your environment up to the Multisite Ultimate current requirements.', 'multisite-ultimate'); ?>
	</div>

	<?php endif; ?>

</div><|MERGE_RESOLUTION|>--- conflicted
+++ resolved
@@ -9,11 +9,7 @@
 <div class="wu-block">
 
 	<div class="wu-block wu-text-gray-700 wu-font-bold wu-uppercase wu-text-xs wu-py-2">
-<<<<<<< HEAD
-	<?php echo __('Multisite Ultimate Requires:', 'multisite-ultimate'); ?>
-=======
 	<?php esc_html_e('Multisite Ultimate Requires:', 'multisite-ultimate'); ?>
->>>>>>> 5a043095
 	</div>
 
 	<div class="wu-advanced-filters">
