=== Multisite Ultimate ===
Contributors: aanduque, superdav42 
Donate link: https://github.com/sponsors/superdav42/
Tags: multisite, waas, membership, domain-mapping, subscription
Requires at least: 5.3

Requires PHP: 7.4.30
<<<<<<< HEAD
Tested up to: 6.8.1
Stable tag: 2.4.0
=======
Tested up to: 6.8
Stable tag: 2.4.1
>>>>>>> 5a043095
License: GPLv2
License URI: http://www.gnu.org/licenses/gpl-2.0.html

The Complete Network Solution for transforming your WordPress Multisite into a Website as a Service (WaaS) platform.

== Description ==

**Multisite Ultimate** helps you transform your WordPress Multisite installation into a powerful Website as a Service (WaaS) platform. This plugin enables you to offer website creation, hosting, and management services to your customers through a streamlined interface.

This plugin was formerly known as WP Ultimo and is now community maintained.

= Key Features =

* **Site Creation** - Allow customers to create their own sites in your network
* **Domain Mapping** - Support for custom domains with automated DNS verification
* **Payment Processing** - Integrations with popular payment gateways like Stripe and PayPal
* **Plan Management** - Create and manage subscription plans with different features and limitations
* **Template Sites** - Easily clone and use template sites for new customer websites
* **Customer Dashboard** - Provide a professional management interface for your customers
* **White Labeling** - Brand the platform as your own
* **Hosting Integrations** - Connect with popular hosting control panels like cPanel, RunCloud, and more

= Where to find help =

* [GitHub Repository](https://github.com/superdav42/wp-multisite-waas)
* [Issue Tracker](https://github.com/superdav42/wp-multisite-waas/issues)

= Contributing =

We welcome contributions to Multisite Ultimate! To contribute effectively:

**Development Workflow:**

1. Fork the repository on GitHub
2. Create a feature branch from main
3. Run `npm install` and `composer install` to set up dependencies
4. Make your changes
5. Before committing, run `npm run build` to:
   * Generate translation POT files
   * Minify CSS and JS assets
   * Process and optimize other assets
6. **Important:** Update both README.md and readme.txt files when making changes that affect:
   * Version numbers
   * Required WordPress/PHP versions
   * Feature additions or changes
   * Installation instructions
   * Documentation
   * Changelog entries
7. Open a Pull Request with your changes

**Pull Request Guidelines:**

Please include a clear description of your changes and their purpose, reference any related issues, and ensure your code follows existing style conventions. Always verify that both README.md and readme.txt are updated and synchronized before submitting your PR.

**Release Process:**

Releases are automated using GitHub Actions workflows that trigger when a version tag is pushed. 

To trigger a new release build, push a tag following the semantic versioning format:
`git tag v2.3.5` (for version 2.3.5) and then `git push origin v2.3.5`

The tag must begin with "v" followed by the version number (v*.*.*).

When preparing for a release:
1. Update the version number in the main plugin file and readme.txt
2. Update the changelog in readme.txt
3. Ensure README.md and readme.txt are synchronized with the latest information
4. Create and push the appropriate version tag

For more detailed contribution guidelines, see the [GitHub repository](https://github.com/superdav42/wp-multisite-waas).

== Installation ==

There are two recommended ways to install Multisite Ultimate:

= Method 1: Using the pre-packaged release (Recommended) =

1. Download the latest release ZIP from the [Releases page](https://github.com/superdav42/wp-multisite-waas/releases)
2. Log in to your WordPress Network Admin dashboard
3. Navigate to Plugins > Add New > Upload Plugin
4. Choose the downloaded ZIP file and click "Install Now"
5. Network Activate the plugin through the 'Plugins' menu in WordPress
6. Follow the step by step Wizard to set the plugin up

= Method 2: Using Git and Composer (For developers) =

This method requires command-line access to your server and familiarity with Git and Composer.

1. Clone the repository to your plugins directory:
   ```
   cd wp-content/plugins/
   git clone https://github.com/superdav42/wp-multisite-waas.git
   cd wp-multisite-waas
   ```

2. Install the required dependencies using Composer:
   ```
   composer install
   ```

3. Network Activate the plugin in your WordPress Network Admin dashboard
4. Follow the setup wizard to complete the installation

= Common Installation Issues =

**"Failed opening required [...]/vendor/autoload_packages.php"**

This error occurs when the required vendor files are missing. This typically happens when:
- You've downloaded the repository directly from GitHub without using a release package
- The composer dependencies haven't been installed

Solution: Use the pre-packaged release from the [Releases page](https://github.com/superdav42/wp-multisite-waas/releases) or run `composer install` in the plugin directory.

**"Cannot declare class ComposerAutoloaderInitWPUltimoDependencies, because the name is already in use"**

This error usually occurs when updating from an older version of WP Ultimo or when multiple versions of the plugin are installed.

Solution: Deactivate and remove any older versions of WP Ultimo or Multisite Ultimate before activating the new version.

**"Class 'WP_Ultimo\Database\Sites\Site_Query' not found"**

This error can occur if the plugin's autoloader isn't properly loading all the necessary classes.

Solution: Use the pre-packaged release from the [Releases page](https://github.com/superdav42/wp-multisite-waas/releases) which includes all required files.

== Requirements ==

* WordPress Multisite 5.3 or higher
* PHP 7.4.30 or higher
* MySQL 5.6 or higher
* HTTPS enabled (recommended for secure checkout)

== Frequently Asked Questions ==

= Can I use this plugin with a regular WordPress installation? =

No, this plugin specifically requires WordPress Multisite to function properly. It transforms your Multisite network into a platform for hosting multiple customer websites.

= Does this plugin support custom domains? =

Yes, Multisite Ultimate includes robust domain mapping functionality that allows your customers to use their own domains for their websites within your network.

= Which payment gateways are supported? =

The plugin supports multiple payment gateways including Stripe, PayPal, and manually handled payments.

= Can I migrate from WP Ultimo to this plugin? =

Yes, Multisite Ultimate is a community-maintained fork of WP Ultimo. The plugin includes migration tools to help you transition from WP Ultimo.

== Screenshots ==

1. Dashboard overview with key metrics
2. Subscription plans management
3. Customer management interface
4. Site creation workflow
5. Domain mapping settings

== Support ==

For support, please open an issue on the [GitHub repository](https://github.com/superdav42/wp-multisite-waas/issues).

== Upgrade Notice ==

We recommend running this in a staging environment before updating your production environment.

== Changelog ==

Version [2.4.1] - Released on 2025-07-17
- Improved: Update Stripe PHP Library to latest version
- Improved: Update JS libs
- Fixed: Fatal error that may occur when upgrading from old name.
- Improved: Added check for custom domain count when downgrading.

Version [2.4.0] - Released on 2025-07-07
- Improved: Prep Plugin for release on WordPress.org
- Improved: Update translation text domain
- Fixed: Escape everything that should be escaped.
- Fixed: Add nonce checks where needed.
- Fixed: Sanitize all inputs.
- Improved: Apply Code style changes across the codebase.
- Fixed: Many deprecation notices.
- Improved: Load order of many filters.
- Improved: Add Proper Build script
- Improved: Use emojii flags
- Fixed: i18n deprecation notice for translating too early
- Improved: Put all scripts in footer and load async
- Improved: Add discounts to thank you page
- Improved: Prevent downgrading a plan if it the post type could would be over the limit
- Fixed: Styles on thank you page of legacy checkout

Version [2.3.4] - Released on 2024-01-31
- Fixed: Unable to checkout with any payment gateway
- Fixed: Warning Undefined global variable $pagenow

Version [2.3.3] - Released on 2024-01-29

- Improved: Plugin renamed to Multisite Ultimate
- Removed: Enforcement of paid license
- Fixed: Incompatibilities with WordPress 6.7 and i18n timing
- Improved: Reduced plugin size by removing many unnecessary files and shrinking images

For the complete changelog history, visit: https://github.com/superdav42/multisite-ultimate/releases<|MERGE_RESOLUTION|>--- conflicted
+++ resolved
@@ -5,13 +5,8 @@
 Requires at least: 5.3
 
 Requires PHP: 7.4.30
-<<<<<<< HEAD
-Tested up to: 6.8.1
-Stable tag: 2.4.0
-=======
 Tested up to: 6.8
 Stable tag: 2.4.1
->>>>>>> 5a043095
 License: GPLv2
 License URI: http://www.gnu.org/licenses/gpl-2.0.html
 
