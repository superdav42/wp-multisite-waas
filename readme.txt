--- conflicted
+++ resolved
@@ -3,14 +3,10 @@
 Donate link: https://github.com/sponsors/superdav42/
 Tags: multisite, waas, membership, domain-mapping, recurring payments, subscription
 Requires at least: 5.3
-<<<<<<< HEAD
-Tested up to: 6.7.1
-Requires PHP: 7.4.30
-Stable tag: 2.3.4
-=======
+
 Requires PHP: 7.4.30
 Tested up to: 6.7.2
->>>>>>> 410571a8
+Stable tag: 2.3.4
 License: GPLv2
 License URI: http://www.gnu.org/licenses/gpl-2.0.html
 
@@ -178,112 +174,7 @@
 We recommend running this in a staging environment before updating your production environment.
 
 == Changelog ==
-<<<<<<< HEAD
-
-= 2.3.4 - 2024-01-31 =
-* Fixed: Unable to checkout with any payment gateway
-* Fixed: Warning Undefined global variable $pagenow
-
-= 2.3.3 - 2024-01-29 =
-* Improved: Plugin renamed to WP Multisite WaaS
-* Removed: Enforcement of paid license
-* Fixed: Incompatibilities with WordPress 6.7 and i18n timing
-* Improved: Reduced plugin size by removing many unnecessary files and shrinking images
-
-= 2.3.2 - 2023-12-05 =
-* Improved: Ensure the initialization of the required class params during core updates verification to prevent errors in some environments
-* Fixed: Make sure the amount in price variations is a float to avoid issues with the currency formatting
-* Fixed: Ensure that the 'wu_original_cart' metadata is consistently set in payment during checkout process
-
-= 2.3.1 - 2023-11-21 =
-* Improved: Remove Freemius SDK from the plugin and add our own license validation
-* Fixed: Remove double slash from Cloudways API calls, avoiding request rejection
-
-= 2.3.0 - 2023-11-07 =
-* Added: Allow the addition of custom meta fields in the customer edit page
-* Improved: Change the WP_Ultimo\Helpers\Sender::email_sender() calls to use as a static method only
-* Improved: Add more translated strings for Spanish, Brazilian Portuguese, and French
-* Improved: Improve PHP 8.2 compatibility
-* Fixed: Ensure scoped autoload dependencies with composer autoload
-* Fixed: Some webhook events were not being triggered during the creation or update process
-* Fixed: Bind the amount of the price variations to another field in product admin page to avoid errors with some currencies
-
-= 2.2.3 - 2023-10-25 =
-* Fixed: Resolved issues with certain popup form submissions failing due to an error in retrieving the form ID attribute
-
-= 2.2.2 - 2023-10-24 =
-* Improved: Avoid errors during site data duplication process
-* Fixed: The invoices PDF loading
-* Fixed: Errors not showing in form modals
-* Fixed: Ensure the correct period is used in forms where the period switcher is in a upcoming step
-
-= 2.2.1 - 2023-10-16 =
-* Fixed: Ensure the default public title exhibition of all payment gateways in pdf invoices
-* Fixed: Scope the mPDF dependency to avoid conflicts with other plugins
-* Fixed: checkout forms duplicate feature
-* Fixed: Avoid create a duplicated user during a site duplication with multiple accounts enabled
-
-= 2.2.0 - 2023-09-28 =
-* Added: PHP 8.2 compatibility
-* Added: Webhook errors stack trace on logs
-* Improved: Use webhook event name instead of event slug in the create webhook popup labels
-* Improved: Removed unnecessary params in class WP_Ultimo\Compat\Multiple_Accounts_Compat
-* Improved: Scope PSR classes to avoid conflicts with other plugins
-* Improved: Ensure that the thank you page reloads after the pending site is created
-* Improved: Ensure Domain::get_blog_id() method returns the correct type
-* Improved: Allow float values in discount codes
-* Improved: Allow discount codes with two or more characters in the code
-* Improved: Validate user email and username in all steps in a multi-step checkout form
-* Fixed: Login getting the right user via email in multiple accounts compat
-* Fixed: Multiple account user query to avoid MySQL query errors
-* Fixed: Pre-selected products field not loading at checkout form initialization
-* Fixed: Pre-selected products field avoiding the auto-submit of the checkout form
-* Fixed: Do not persist useremail in object cache on multiple accounts compat
-* Fixed: Lost password redirection in subsites
-* Fixed: Serverpilot integration instructions
-* Fixed: Runcloud integration instructions
-* Fixed: Remove the ID field from new database items to be added to avoid errors with auto-increment
-* Fixed: Get correct product variation in Line_Item::get_product() method
-* Fixed: Dismissal of the affiliation message
-* Fixed: Keep custom body classes in customer-facing admin pages
-* Fixed: Keep site title during template switch
-* Fixed: Customer template in Selectize search
-
-= 2.1.5 - 2023-09-01 =
-* Fixed: Error preventing bulk delete popup and pending payment popup from loading
-
-= 2.1.4 - 2023-08-29 =
-* Added: New webhooks for Payment, Costumer and Membership
-* Added: Select templates by categories in templates selection field on forms
-* Added: Option to show all or owned sites on My Sites block
-* Added: Divi Builder compatibility in page edit screen
-* Added: Filter `wu_bulk_action_function_prefix` on `process_bulk_action()` method
-* Added: Better messages for membership downgrade via PayPal
-* Added: Remove jQuery from legacy-signup, template-previewer, thank-you.js, visit-counter.js, wubox.js and vue-apps.js files
-* Fixed: Domain mapping allowing uppercase
-* Fixed: Eliminates the fake email loophole and enables users to register on different subsites using the same email
-* Fixed: Fixes the resetting password process
-* Fixed: Allow user verification on wp-activate.php page
-* Fixed: PayPal renew payments not showing line items
-* Fixed: Change the status in membership and payment schemas for rest api validation
-* Fixed: Fix the detection of pre-selected products in the checkout form
-* Fixed: Rrlencode on my sites widget URL
-* Fixed: Plan frequencies and duration on migration from v1 to v2
-* Fixed: Add the username in login error handler message
-
-= 2.1.3 - 2023-08-09 =
-* Added: WordPress 6.3 compatibility
-* Added: Implemented periodic cleanup for possible forgotten pending sites from memberships
-* Added: Enabled membership addon products cancellation
-* Added: Synchronized membership products and prices with gateway subscriptions
-* Changed: Now ensures that the site is a customer site before syncing the site's plugin limitations
-* Fixed: Updated the checkout process to get all fields for search and replace in template sites
-* Fixed: Corrected the display of product limits in the legacy pricing table
-* Fixed: Added validation for site names to allow hyphens
-* Fixed: Addressed possible PayPal API errors during the checkout process
-
-For older versions, please see the GitHub repository.
-=======
+
 Version [2.4.0] - Released on 2025-XX-XX
 - Improved: Prep Plugin for release on WordPress.org
 - Improved: Update translation text domain
@@ -1041,4 +932,3 @@
 * Fixed: WP Ultimo and its add-ons not appearing on the main site's plugins list;
 
 Version 2.0.0 - Released on 2021-11-21 (WP Ultimo's 5-year anniversary)
->>>>>>> 410571a8
